--- conflicted
+++ resolved
@@ -76,15 +76,11 @@
         }
 
         typeref = graphql.TypeRef(
-<<<<<<< HEAD
-            "String", "SCALAR", is_list=True, non_null_item=False, non_null=True
-=======
             name="String",
             kind="SCALAR",
             is_list=True,
             non_null_item=False,
             non_null=True,
->>>>>>> 53b6bc69
         )
         got = typeref.to_json()
 
